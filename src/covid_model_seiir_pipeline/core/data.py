import pandas as pd
import yaml
from dataclasses import dataclass
import os
from typing import List, Dict
import warnings

from covid_model_seiir_pipeline.core.versioner import Directories, COVARIATE_COL_DICT, COVARIATE_CACHE, COVARIATE_DIR
from covid_model_seiir_pipeline.core.versioner import INPUT_DIR

N_DRAWS = 1000


def get_covariate_version_from_best():
    file = COVARIATE_DIR / 'best/metadata.yaml'
    with open(file) as f:
        version = yaml.load(f, Loader=yaml.FullLoader)
    path = version['output_path'].split('/')[-1]
    return path


def get_missing_locations(location_ids,
                          infection_version):
    infection_dir = INPUT_DIR / infection_version
    infection_loc = [x.split('_')[-1] for x in os.listdir(infection_dir)
                     if os.path.isdir(infection_dir / x)]
    infection_loc = [int(x) for x in infection_loc if x.isdigit()]
    missing_infection_loc = list()
    for loc in location_ids:
        if loc not in infection_loc:
            missing_infection_loc.append(loc)
    warnings.warn('Locations missing from infection data: ' + str(missing_infection_loc))

    return [x for x in location_ids if x not in infection_loc]


def load_all_location_data(directories, location_ids, draw_id):
    dfs = dict()
    for loc in location_ids:
        file = directories.get_infection_file(location_id=loc, draw_id=draw_id)
        dfs[loc] = pd.read_csv(file)
    return dfs


def load_component_forecasts(directories, location_id, draw_id):
    df = pd.read_csv(
        directories.location_draw_component_forecast_file(
            location_id=location_id, draw_id=draw_id
        )
    )
    return df


def load_covariates(directories, covariate_version, location_ids, draw_id=None):
    """
    Load covariates that have *already been cached*.

    :param directories: Directories object
    :param covariate_version: (str) covariate version
    :param location_ids:
    :param draw_id:
    :return:
    """
    df = pd.read_csv(directories.get_cached_covariates_file(covariate_version, draw_id=draw_id))
    if location_ids is not None:
        assert isinstance(location_ids, List)
        df = df.loc[df[COVARIATE_COL_DICT['COL_LOC_ID']].isin(location_ids)].copy()
    return df


@dataclass
class CovariateFormatter:
    """
    Formats covariates by pulling in the files from the seir-covariates input directory.
    Deals with time dependent and independent covariates.
    """

    directories: Directories
    covariate_draw_dict: Dict[str, bool]
    location_ids: List[int]

    def __post_init__(self):
        self.col_observed = COVARIATE_COL_DICT['COL_OBSERVED']
        self.col_loc_id = COVARIATE_COL_DICT['COL_LOC_ID']
        self.col_date = COVARIATE_COL_DICT['COL_DATE']

        self._covariates = {}

    def get_covariate(self, name, covariate_version):
        if (name, covariate_version) not in self._covariates:
            self._covariates[(name, covariate_version)] = pd.read_csv(
                self.directories.get_covariate_file(
                    covariate_name=name, covariate_version=covariate_version
                )
            )
        return self._covariates[(name, covariate_version)]

    def format_covariates(self, covariate_version, draw_id=None):
        dfs = pd.DataFrame()
        value_columns = []
        for name, pull_draws in self.covariate_draw_dict.items():
            if name == 'intercept':
                continue
            if draw_id is not None:
                if pull_draws:
                    pull_column = f'draw_{draw_id}'
                else:
                    pull_column = name
            else:
                pull_column = name
<<<<<<< HEAD
            df = pd.read_csv(
                self.directories.get_covariate_file(
                    covariate_name=name, covariate_version=covariate_version,
                ),
                usecols = lambda col: col in [self.col_loc_id, self.col_date, pull_column]
            )
=======
            df = self.get_covariate(name, covariate_version)
            # Keep up to three columns: location ID,  optionally date, and value
            keep_columns = [self.col_loc_id, self.col_date, pull_column]
            df = df.loc[:, [col for col in df.columns if col in keep_columns]].copy()
>>>>>>> a4dc3d0c
            if pull_column != name:
                df = df.rename(columns = {pull_column: name})
            value_columns.append(name)
            df = df.loc[~df[name].isnull()].copy()
            if dfs.empty:
                dfs = df
            else:
                # time dependent covariates versus not
                if self.col_date in df.columns:
                    dfs = dfs.merge(df, on=[self.col_loc_id, self.col_date])
                else:
                    dfs = dfs.merge(df, on=[self.col_loc_id])
        dfs = dfs[[self.col_loc_id, self.col_date] + value_columns]
        dfs = dfs.loc[dfs[self.col_loc_id].isin(self.location_ids)].copy()
        return dfs


def get_new_cache_version(covariate_version):
    """
    Create a cache version for covariates based on a covariate version.
    Also copies over the metadata so that we can access it later.

    :param covariate_version: (str) covariate version to read from seir-covariates
    :return: (str) cached version for seir-pipeline-outputs/covariates
    """
    if covariate_version == 'best':
        covariate_version = get_covariate_version_from_best()
    dirs = os.listdir(COVARIATE_CACHE)
    dirs = [x.split('.') for x in dirs]
    matched_versions = [x for x in dirs if '.'.join([x[0], x[1]]) == covariate_version]
    version = len(matched_versions) + 1
    new_version = f'{covariate_version}.{version:02}'
    os.makedirs(COVARIATE_CACHE / new_version)
    os.system(f'cp {str(COVARIATE_DIR / covariate_version / "metadata.yaml")} '
              f'{str(COVARIATE_CACHE / new_version / "metadata.yaml")}')
    return new_version


def cache_covariates(directories, covariate_version, location_ids, covariate_draw_dict):
    """
    Read in the covariates for this run, potentially per draw.

    :param directories: Directories object
    :param covariate_version: (str) the version of covariates to read
    :param location_ids: (List[int])
    :param covariate_draw_dict: (Dict[str, bool]) for each covariate, whether or not to read in draws or the mean
    :return: new version of covariates in the seir-pipeline-outputs directory that have been cached for later
    """
    cache_version = get_new_cache_version(covariate_version)
    formatter = CovariateFormatter(
        directories=directories, covariate_draw_dict=covariate_draw_dict,
        location_ids=location_ids
    )
    pull_draws = any(covariate_draw_dict.values())
    if pull_draws:
        for draw_id in range(N_DRAWS):
            df = formatter.format_covariates(covariate_version, draw_id=draw_id)
            df.to_csv(directories.get_cached_covariates_file(covariate_version=cache_version, draw_id=draw_id))
    else:
        df = formatter.format_covariates(covariate_version)
        df.to_csv(directories.get_cached_covariates_file(covariate_version=cache_version))

    return cache_version


def load_mr_coefficients(directories, draw_id):
    """
    Load meta-regression coefficients

    :param directories: Directories object
    :param draw_id: (int) which draw to load
    :return:
    """
    df = pd.read_csv(directories.get_draw_coefficient_file(draw_id))
    return df


def load_beta_fit(directories, draw_id, location_id):
    """
    Load the beta fit file for a draw / location.

    :param directories: Directories object
    :param draw_id: (int)
    :param location_id: (int)
    :return:
    """
    df = pd.read_csv(directories.get_draw_beta_fit_file(location_id, draw_id))
    return df


def load_beta_params(directories, draw_id):
    """
    Load the parameters that were sampled for this draw ID (alpha / gamma1 / gamma2 / sigma)

    :param directories: Directories object
    :param draw_id: (int)
    :return:
    """
    df = pd.read_csv(directories.get_draw_beta_param_file(draw_id))
    return df.set_index('params')['values'].to_dict()<|MERGE_RESOLUTION|>--- conflicted
+++ resolved
@@ -108,19 +108,10 @@
                     pull_column = name
             else:
                 pull_column = name
-<<<<<<< HEAD
-            df = pd.read_csv(
-                self.directories.get_covariate_file(
-                    covariate_name=name, covariate_version=covariate_version,
-                ),
-                usecols = lambda col: col in [self.col_loc_id, self.col_date, pull_column]
-            )
-=======
             df = self.get_covariate(name, covariate_version)
             # Keep up to three columns: location ID,  optionally date, and value
             keep_columns = [self.col_loc_id, self.col_date, pull_column]
             df = df.loc[:, [col for col in df.columns if col in keep_columns]].copy()
->>>>>>> a4dc3d0c
             if pull_column != name:
                 df = df.rename(columns = {pull_column: name})
             value_columns.append(name)
