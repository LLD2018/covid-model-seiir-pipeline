--- conflicted
+++ resolved
@@ -1,5 +1,4 @@
 from pathlib import Path
-import warnings
 from dataclasses import dataclass, asdict, field
 from typing import List, Dict, Union, Tuple
 import os
@@ -323,11 +322,7 @@
         must be available!)
     - `sequential` (bool): should the regression be fit sequentialy according to the
         ordering of `covariates_order`? If False, the ordering of `covariates_order`
-<<<<<<< HEAD
-        does not matter for 
-=======
         does not matter for
->>>>>>> e94b53e0
     - `alpha (Tuple[float])`: a 2-length tuple that represents the range of alpha values to sample
     - `sigma (Tuple[float])`: a 2-length tuple that represents the range of sigma values to sample
     - `gamma1 (Tuple[float])`: a 2-length tuple that represents the range of gamma1 values to sample
@@ -341,13 +336,6 @@
     n_draws: int
     location_set_version_id: int
 
-<<<<<<< HEAD
-    # Spline required arguments
-    degree: int
-    knots: np.array
-
-=======
->>>>>>> e94b53e0
     # Regression Arguments
     covariates: Dict[str, Dict[str, Union[bool, List, float]]]
     covariates_order: List[List[str]] = None
@@ -355,15 +343,6 @@
     sequential: bool = False
 
     coefficient_version: str = None
-
-    # Spline optional arguments
-    concavity: bool = True
-    increasing: bool = False
-    spline_se_power: float = field(default=1.0)
-    spline_space: str = field(default='ln daily')
-    spline_knots_type: str = field(default='domain')
-    spline_r_linear: bool = True
-    spline_l_linear: bool = True
 
     day_shift: Tuple[int] = field(default=(0, 8))
 
@@ -374,21 +353,7 @@
     gamma2: Tuple[float] = field(default=(0.50, 0.50))
     solver_dt: float = field(default=0.1)
 
-<<<<<<< HEAD
-    beta_shift_dict: Dict = field(default_factory=lambda :dict(window_size=None))
-
-    def __post_init__(self):
-        if not self.spline_space.startswith('ln') and self.spline_se_power !=0.0:
-            warnings.warn("Spline not fitting in the log space, spline_se_power advised to be 0.", UserWarning)
-
-        if self.spline_space.endswith('daily') and self.increasing:
-            warnings.warn("Spline fitting daily data, do not suggest using increasing constraint.", UserWarning)
-
-        if self.spline_space.endswith('cumul') and self.concavity:
-            warnings.warn("Spline fitting cumulative data, do not suggest using concave constraint.", UserWarning)
-=======
     beta_shift_dict: Dict = field(default_factory=lambda: dict(window_size=None))
->>>>>>> e94b53e0
 
     def _settings_to_json(self):
         settings = asdict(self)
