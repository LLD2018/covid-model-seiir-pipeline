--- conflicted
+++ resolved
@@ -50,22 +50,7 @@
         gamma1=settings.gamma1,
         gamma2=settings.gamma2,
         solver_dt=settings.solver_dt,
-<<<<<<< HEAD
-        spline_options={
-            'spline_knots': np.array(settings.knots),
-            'spline_degree': settings.degree,
-            'prior_spline_convexity': None if not settings.concavity else 'concave',
-            'prior_spline_monotonicity': None if not settings.increasing else 'increasing',
-            'spline_knots_type': settings.spline_knots_type,
-            'spline_r_linear': settings.spline_r_linear,
-            'spline_l_linear': settings.spline_l_linear,
-        },
         day_shift=settings.day_shift,
-        spline_se_power=settings.spline_se_power,
-        spline_space=settings.spline_space
-=======
-        day_shift=settings.day_shift,
->>>>>>> e94b53e0
     )
 
 
