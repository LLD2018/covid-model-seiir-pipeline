<<<<<<< HEAD
from typing import Tuple, Union
=======
from typing import Dict, Tuple, Union
>>>>>>> e94b53e0
import pandas as pd
import numpy as np

from covid_model_seiir_pipeline.core.versioner import RegressionVersion, ForecastVersion, Directories
from covid_model_seiir_pipeline.core.data import get_missing_locations
from covid_model_seiir_pipeline.core.data import cache_covariates


def create_regression_version(version_name, covariate_version,
                              covariate_draw_dict,
                              infection_version,
                              location_set_version_id, **kwargs):
    """
    Utility function to create a regression version. Will cache covariates
    as well.

    :param version_name: (str) what do you want to name the version
    :param covariate_version: (str)
    :param covariate_draw_dict: (Dict[str, bool])
    :param infection_version: (str)
    :param location_set_version_id: (int)
    :param kwargs: other keyword arguments to a regression version.
    """
    directories = Directories()
    location_ids = get_locations(
        directories, infection_version,
        location_set_version_id=location_set_version_id,
    )
    cache_version = cache_covariates(
        directories=directories,
        covariate_version=covariate_version,
        location_ids=location_ids,
        covariate_draw_dict=covariate_draw_dict
    )
    rv = RegressionVersion(version_name=version_name, covariate_version=cache_version,
                           covariate_draw_dict=covariate_draw_dict,
                           location_set_version_id=location_set_version_id,
                           infection_version=infection_version, **kwargs)
    rv.create_version()
    rv_directory = Directories(regression_version=version_name)
    write_locations(directories=rv_directory, location_ids=location_ids)


def create_forecast_version(version_name,
                            covariate_version,
                            covariate_draw_dict,
                            regression_version,
                            theta_config=None):
    """
    Utility function to create a regression version. Will cache covariates
    as well.

    :param version_name: (str) what do you want to name the version
    :param covariate_version: (str)
    :param covariate_draw_dict: (Dict[str, bool])
    :param regression_version: (str) which regression version to build off of
    :param theta_config: (dict, optional) configuration for adding or removing
        people from the I1 bin of the ode.

    """
    directories = Directories(regression_version=regression_version)
    location_ids = load_locations(directories)
    cache_version = cache_covariates(
        directories=directories,
        covariate_version=covariate_version,
        location_ids=location_ids,
        covariate_draw_dict=covariate_draw_dict
    )
    theta_config = {} if theta_config is None else theta_config
    fv = ForecastVersion(version_name=version_name, covariate_version=cache_version,
                         regression_version=regression_version,
                         covariate_draw_dict=covariate_draw_dict, **theta_config)
    fv.create_version()


def create_run(version_name, covariate_version, covariate_draw_dict, theta_config=None, **kwargs):
    """
    Creates a full run with a regression and a forecast version by the *SAME NAME*.
    :param version_name: (str) what will the name be for both regression and forecast versions
    :param covariate_version: (str) which covariate version to use
    :param covariate_draw_dict: (Dict[str, bool])
    :param kwargs: additional keyword arguments to regression version
    :param theta_config: (int, optional) configuration for adding or removing
        people from the I1 bin of the ode.
    """
    create_regression_version(
        version_name=version_name,
        covariate_version=covariate_version,
        covariate_draw_dict=covariate_draw_dict,
        **kwargs
    )
    create_forecast_version(
        version_name=version_name,
        covariate_version=covariate_version,
        covariate_draw_dict=covariate_draw_dict,
        regression_version=version_name,
        theta_config=theta_config
    )
    print(f"Created regression and forecast versions {version_name}.")


def get_location_name_from_id(location_id, metadata_path):
    df = pd.read_csv(metadata_path)
    location_name = df.loc[df.location_id == location_id]['location_name'].iloc[0]
    return location_name


def date_to_days(date):
    date = pd.to_datetime(date)
    return np.array((date - date.min()).days)


def get_locations(directories, infection_version, location_set_version_id):
    df = pd.read_csv(
        directories.get_location_metadata_file(location_set_version_id),
    )
    missing = get_missing_locations(
        infection_version=infection_version,
        location_ids=df.location_id.unique().tolist()
    )
    locations = set(df.location_id.unique().tolist()) - set(missing)
    return list(locations)


def write_locations(directories, location_ids):
    df = pd.DataFrame({
        'location_id': location_ids
    })
    df.to_csv(directories.location_cache_file, index=False)


def load_locations(directories):
    return pd.read_csv(directories.location_cache_file).location_id.tolist()


def beta_shift(beta_fit: pd.DataFrame,
               beta_pred: np.ndarray,
<<<<<<< HEAD
               window_size: Union[int, None] = None,
               avg_over: Union[int, None] = None) -> Tuple[np.ndarray, float]:
=======
               draw_id: int,
               window_size: Union[int, None] = None,
               average_over_min: int = 1,
               average_over_max: int = 35) -> Tuple[np.ndarray, Dict[str, float]]:
>>>>>>> e94b53e0
    """Calculate the beta shift.

    Args:
        beta_fit (pd.DataFrame): Data frame contains the date and beta fit.
        beta_pred (np.ndarray): beta prediction.
<<<<<<< HEAD
        windown_size (Union[int, None], optional):
            Window size for the transition. If `None`, Hard shift no transition.
            Default to None.
        avg_over (Union[int, None], optional):
            Final beta scale depends on the ratio between beta prediction over the
            average beta over `avg_over` days. If `None`, final scale will be 1, means
            return to the `beta_pred` completely. Default to None.
=======
        draw_id (int): Draw of data provided.  Will be used as a seed for
            a random number generator to determine the amount of beta history
            to leverage in rescaling the y-intercept for the beta prediction.
        window_size (Union[int, None], optional):
            Window size for the transition. If `None`, Hard shift no transition.
            Default to None.
>>>>>>> e94b53e0

    Returns:
        Tuple[np.ndarray, float]: Predicted beta, after scaling (shift) and the initial scaling.
    """
    assert 'date' in beta_fit.columns, "'date' has to be in beta_fit data frame."
    assert 'beta' in beta_fit.columns, "'beta' has to be in beta_fit data frame."
    beta_fit = beta_fit.sort_values('date')
<<<<<<< HEAD
    beta_fit = beta_fit['beta'].to_numpy()

    anchor_beta = beta_fit[-1]
    scale_init = anchor_beta / beta_pred[0]

    if avg_over is None:
        scale_final = 1.0
    else:
        beta_history = beta_fit[-avg_over:]
        scale_final = beta_history.mean() / beta_pred[0]
=======
    beta_hat = beta_fit['beta_pred'].to_numpy()
    beta_fit = beta_fit['beta'].to_numpy()

    rs = np.random.RandomState(seed=draw_id)
    avg_over = rs.randint(average_over_min, average_over_max)

    beta_fit_final = beta_fit[-1]
    beta_pred_start = beta_pred[0]

    scale_init = beta_fit_final / beta_pred_start
    log_beta_resid = np.log(beta_fit / beta_hat)
    scale_final = np.exp(log_beta_resid[-avg_over:].mean())

    scale_params = {
        'window_size': window_size,
        'history_days': avg_over,
        'fit_final': beta_fit_final,
        'pred_start': beta_pred_start,
        'beta_ratio_mean': scale_final,
        'beta_residual_mean': np.log(scale_final),
    }
>>>>>>> e94b53e0

    if window_size is not None:
        assert isinstance(window_size, int) and window_size > 0, f"window_size={window_size} has to be a positive " \
                                                                 f"integer."
        scale = scale_init + (scale_final - scale_init)/window_size*np.arange(beta_pred.size)
        scale[(window_size + 1):] = scale_final
    else:
        scale = scale_init

    betas = beta_pred * scale

<<<<<<< HEAD
    return betas, scale_init
=======
    return betas, scale_params
>>>>>>> e94b53e0
<|MERGE_RESOLUTION|>--- conflicted
+++ resolved
@@ -1,8 +1,4 @@
-<<<<<<< HEAD
-from typing import Tuple, Union
-=======
 from typing import Dict, Tuple, Union
->>>>>>> e94b53e0
 import pandas as pd
 import numpy as np
 
@@ -140,36 +136,21 @@
 
 def beta_shift(beta_fit: pd.DataFrame,
                beta_pred: np.ndarray,
-<<<<<<< HEAD
-               window_size: Union[int, None] = None,
-               avg_over: Union[int, None] = None) -> Tuple[np.ndarray, float]:
-=======
                draw_id: int,
                window_size: Union[int, None] = None,
                average_over_min: int = 1,
                average_over_max: int = 35) -> Tuple[np.ndarray, Dict[str, float]]:
->>>>>>> e94b53e0
     """Calculate the beta shift.
 
     Args:
         beta_fit (pd.DataFrame): Data frame contains the date and beta fit.
         beta_pred (np.ndarray): beta prediction.
-<<<<<<< HEAD
-        windown_size (Union[int, None], optional):
-            Window size for the transition. If `None`, Hard shift no transition.
-            Default to None.
-        avg_over (Union[int, None], optional):
-            Final beta scale depends on the ratio between beta prediction over the
-            average beta over `avg_over` days. If `None`, final scale will be 1, means
-            return to the `beta_pred` completely. Default to None.
-=======
         draw_id (int): Draw of data provided.  Will be used as a seed for
             a random number generator to determine the amount of beta history
             to leverage in rescaling the y-intercept for the beta prediction.
         window_size (Union[int, None], optional):
             Window size for the transition. If `None`, Hard shift no transition.
             Default to None.
->>>>>>> e94b53e0
 
     Returns:
         Tuple[np.ndarray, float]: Predicted beta, after scaling (shift) and the initial scaling.
@@ -177,18 +158,6 @@
     assert 'date' in beta_fit.columns, "'date' has to be in beta_fit data frame."
     assert 'beta' in beta_fit.columns, "'beta' has to be in beta_fit data frame."
     beta_fit = beta_fit.sort_values('date')
-<<<<<<< HEAD
-    beta_fit = beta_fit['beta'].to_numpy()
-
-    anchor_beta = beta_fit[-1]
-    scale_init = anchor_beta / beta_pred[0]
-
-    if avg_over is None:
-        scale_final = 1.0
-    else:
-        beta_history = beta_fit[-avg_over:]
-        scale_final = beta_history.mean() / beta_pred[0]
-=======
     beta_hat = beta_fit['beta_pred'].to_numpy()
     beta_fit = beta_fit['beta'].to_numpy()
 
@@ -210,7 +179,6 @@
         'beta_ratio_mean': scale_final,
         'beta_residual_mean': np.log(scale_final),
     }
->>>>>>> e94b53e0
 
     if window_size is not None:
         assert isinstance(window_size, int) and window_size > 0, f"window_size={window_size} has to be a positive " \
@@ -222,8 +190,4 @@
 
     betas = beta_pred * scale
 
-<<<<<<< HEAD
-    return betas, scale_init
-=======
-    return betas, scale_params
->>>>>>> e94b53e0
+    return betas, scale_params