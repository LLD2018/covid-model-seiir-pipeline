--- conflicted
+++ resolved
@@ -95,11 +95,7 @@
             directories,
             covariate_version=forecast_settings.covariate_version,
             location_ids=[location_id],
-<<<<<<< HEAD
-            draw_id = draw_id if any(forecast_settings.covariate_draw_dict.values()) else None
-=======
             draw_id=draw_id if any(forecast_settings.covariate_draw_dict.values()) else None
->>>>>>> e94b53e0
         )
 
         # Figure out what date we need to forecast from (the end of the component fit in regression task)
@@ -126,23 +122,9 @@
         days = forecasts[COVARIATE_COL_DICT['COL_DATE']].values
         times = date_to_days(days)
 
-<<<<<<< HEAD
-        # Anchor the betas at the last observed beta (fitted)
-        # and scale everything into the future from this anchor value
-        # anchor_beta = beta_fit.beta[beta_fit.date == CURRENT_DATE].iloc[0]
-        # scale = anchor_beta / betas[0]
-        # scales.append(scale)
-        # scale = scale + (1 - scale)/20.0*np.arange(betas.size)
-        # scale[21:] = 1.0
-        # betas = betas * scale
-
-        betas, scale_init = beta_shift(beta_fit, betas, **regression_settings.beta_shift_dict)
-        scales.append(scale_init)
-=======
         betas, scale_params = beta_shift(beta_fit, betas, draw_id, **regression_settings.beta_shift_dict)
         scale_params['draw'] = draw_id
         scales.append(scale_params)
->>>>>>> e94b53e0
 
         # Get initial conditions based on the beta fit for forecasting into the future
         init_cond = get_ode_init_cond(
