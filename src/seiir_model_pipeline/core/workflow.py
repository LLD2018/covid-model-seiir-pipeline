import getpass
import logging

from seiir_model_pipeline.core.task import RegressionTask, ForecastTask
from seiir_model_pipeline.core.task import RegressionDiagnosticTask, ForecastDiagnosticTask
from jobmon.client.swarm.workflow.workflow import Workflow

log = logging.getLogger(__name__)

PROJECT = 'proj_covid'


class SEIIRWorkFlow(Workflow):
    def __init__(self, directories):
        """
        Create a workflow for the SEIIR pipeline.

        :param directories: (Directories)
        :return (Workflow)
        """
        self.directories = directories

        user = getpass.getuser()
        working_dir = f'/ihme/homes/{user}'

        workflow_args = f'seiir-model-'
        if directories.regression_version is not None:
            workflow_args += f'{directories.regression_version} '
        if directories.forecast_version is not None:
            workflow_args += f'{directories.forecast_version} '

        super().__init__(
            workflow_args=workflow_args,
            project=PROJECT,
            stderr=f'/ihme/scratch/users/mnorwood/covid/logs',
            stdout=f'/ihme/scratch/users/mnorwood/covid/logs',
            working_dir=working_dir,
            seconds_until_timeout=60*60*24,
            resume=True
        )

<<<<<<< HEAD
    def attach_regression_tasks(self, n_draws, add_diagnostic, **kwargs):
=======
    def attach_regression_tasks(self, n_draws, coefficient_version, **kwargs):
>>>>>>> e9e0b79e
        """
        Attach n_draws DrawTasks.

        :param n_draws: (int)
        :param add_diagnostic: (bool) add a diagnostic task
        **kwargs: keyword arguments to DrawTask
        :return: self
        """
        tasks = [RegressionTask(draw_id=i, coefficient_version=coefficient_version, **kwargs)
                 for i in range(n_draws)]
        self.add_tasks(tasks)
        if add_diagnostic:
            diagnostic_task = RegressionDiagnosticTask(**kwargs)
            self.add_task(diagnostic_task)
            for t in tasks:
                diagnostic_task.add_upstream(t)
        return tasks

    def attach_forecast_tasks(self, location_ids, add_splicer, add_diagnostic, **kwargs):
        splicer_tasks = []
        tasks = [
            ForecastTask(location_id=loc, **kwargs)
            for loc in location_ids
        ]
        if add_splicer:
            for task in tasks:
                splicer_tasks = splicer_tasks + task.add_splicer_task(add_diagnostic)
        self.add_tasks(tasks)
        self.add_tasks(splicer_tasks)
        return tasks + splicer_tasks<|MERGE_RESOLUTION|>--- conflicted
+++ resolved
@@ -2,7 +2,7 @@
 import logging
 
 from seiir_model_pipeline.core.task import RegressionTask, ForecastTask
-from seiir_model_pipeline.core.task import RegressionDiagnosticTask, ForecastDiagnosticTask
+from seiir_model_pipeline.core.task import RegressionDiagnosticTask
 from jobmon.client.swarm.workflow.workflow import Workflow
 
 log = logging.getLogger(__name__)
@@ -13,7 +13,7 @@
 class SEIIRWorkFlow(Workflow):
     def __init__(self, directories):
         """
-        Create a workflow for the SEIIR pipeline.
+        Create a Jobmon workflow for the SEIIR pipeline.
 
         :param directories: (Directories)
         :return (Workflow)
@@ -29,6 +29,8 @@
         if directories.forecast_version is not None:
             workflow_args += f'{directories.forecast_version} '
 
+        # TODO: right now my scratch directory is where the logs
+        #  are saving -- I was getting errors when writing to sgeoutput
         super().__init__(
             workflow_args=workflow_args,
             project=PROJECT,
@@ -39,16 +41,14 @@
             resume=True
         )
 
-<<<<<<< HEAD
-    def attach_regression_tasks(self, n_draws, add_diagnostic, **kwargs):
-=======
-    def attach_regression_tasks(self, n_draws, coefficient_version, **kwargs):
->>>>>>> e9e0b79e
+    def attach_regression_tasks(self, n_draws, add_diagnostic, coefficient_version, **kwargs):
         """
-        Attach n_draws DrawTasks.
+        Attach n_draws RegressionTasks and adds a diagnostic task if needed. Will load
+        coefficients from a previous run to fix them.
 
         :param n_draws: (int)
         :param add_diagnostic: (bool) add a diagnostic task
+        :param coefficient_version: (str) version to pull previous coefficients from
         **kwargs: keyword arguments to DrawTask
         :return: self
         """
@@ -63,6 +63,16 @@
         return tasks
 
     def attach_forecast_tasks(self, location_ids, add_splicer, add_diagnostic, **kwargs):
+        """
+        Attach a forecast task for each location ID (draws are done inside of each task),
+        and optionally add a splicing task for each one and a diagnostic task for each one.
+
+        :param location_ids: (List[int])
+        :param add_splicer: (bool)
+        :param add_diagnostic: (bool)
+        :param kwargs: keyword arguments to ForecastTask
+        :return:
+        """
         splicer_tasks = []
         tasks = [
             ForecastTask(location_id=loc, **kwargs)
