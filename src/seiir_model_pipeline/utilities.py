import abc
from dataclasses import asdict as asdict_
from pathlib import Path
<<<<<<< HEAD
from pprint import pformat
from typing import Dict, Tuple, Union
=======
from typing import Dict, Union, Optional, Tuple
from pprint import pformat
>>>>>>> ff9a49dc

import numpy as np
import yaml


class YamlIOMixin:
    """Mixin for reading and writing yaml files."""

    @staticmethod
    def _coerce_path(path: Union[str, Path]) -> Path:
        path = Path(path)
        if path.suffix not in ['.yaml', '.yml']:
            raise ValueError('Path must point to a yaml file. '
                             f'You provided {str(path)}')
        return path

    @classmethod
    def _load(cls, path: Union[str, Path]):
        path = cls._coerce_path(path)
        with path.open() as f:
            data = yaml.full_load(f)

        return data

    @classmethod
    def _dump(cls, data, path: Union[str, Path]) -> None:
        path = cls._coerce_path(path)
        with path.open('w') as f:
            yaml.dump(data, f, sort_keys=False)


class Specification(YamlIOMixin):
    """Generic class for pipeline stage specifications."""

    @classmethod
    def from_path(cls, specification_path: Union[str, Path]) -> 'Specification':
        """Builds the specification from a file path."""
        spec_dict = cls._load(specification_path)
        return cls.from_dict(spec_dict)

    @classmethod
    def from_dict(cls, spec_dict: Dict) -> 'Specification':
        """Builds the specification from a dictionary."""
        args = cls.parse_spec_dict(spec_dict)
        return cls(*args)

    @classmethod
    @abc.abstractmethod
    def parse_spec_dict(cls, specification: Dict) -> Tuple:
        """Parses a dict representation of the specification into init args."""
        raise NotImplementedError

    @abc.abstractmethod
    def to_dict(self) -> Dict:
        """Coerce the specification to a dict."""
        raise NotImplementedError

    def dump(self, path: Union[str, Path]) -> None:
        """Writes this specification to a file."""
        data = self.to_dict()
        self._dump(data, path)

    def __repr__(self):
        return f'{self.__class__.__name__}(\n{pformat(self.to_dict())}\n)'


def asdict(data_class) -> Dict:
    """Type coerce items for easy serialization"""
    data = asdict_(data_class)
    out = {}
    for k, v in data.items():
        if isinstance(v, tuple):
            out[k] = list(v)
        elif isinstance(v, np.ndarray):
            out[k] = v.tolist()
        else:
            out[k] = v
    return out


class VersionDirectory:

    def __init__(self,
                 version_name: Optional[str] = None,
                 version_dir: Optional[Union[str, Path]] = None,
                 root_dir: Union[str, Path] = Path()):

        if version_name is None and version_dir is None:
            raise ValueError("must specify either regression_version or regression_dir.")
        elif version_name is not None and version_dir is not None:
            raise ValueError("cannot specify both regression_version and regression_dir. Try "
                             "regression_version and regression_root together or "
                             "regression_dir alone.")

        if version_dir is None:
            self.version_name = str(version_name)
            self.version_dir = Path(root_dir) / self.version_name
        else:
            self.version_dir = Path(version_dir)

        # reassign everything based on regression_dir
        self.root_dir = self.version_dir.parent
        self.version_name = self.version_dir.name<|MERGE_RESOLUTION|>--- conflicted
+++ resolved
@@ -1,13 +1,8 @@
 import abc
 from dataclasses import asdict as asdict_
 from pathlib import Path
-<<<<<<< HEAD
-from pprint import pformat
-from typing import Dict, Tuple, Union
-=======
 from typing import Dict, Union, Optional, Tuple
 from pprint import pformat
->>>>>>> ff9a49dc
 
 import numpy as np
 import yaml
